import re
import six
import logging

from six import Iterator

from pymarc.exceptions import BaseAddressInvalid, RecordLeaderInvalid, \
        BaseAddressNotFound, RecordDirectoryInvalid, NoFieldsFound, \
        FieldNotFound
from pymarc.constants import LEADER_LEN, DIRECTORY_ENTRY_LEN, END_OF_RECORD
from pymarc.field import Field, SUBFIELD_INDICATOR, END_OF_FIELD, \
        map_marc8_field, RawField
from pymarc.marc8 import marc8_to_unicode

izip_longest = six.moves.zip_longest

try:
    # the json module was included in the stdlib in python 2.6
    # http://docs.python.org/library/json.html
    import json
except ImportError:
    # simplejson 2.0.9 is available for python 2.4+
    # http://pypi.python.org/pypi/simplejson/2.0.9
    # simplejson 1.7.3 is available for python 2.3+
    # http://pypi.python.org/pypi/simplejson/1.7.3
    import simplejson as json


isbn_regex = re.compile(r'([0-9\-xX]+)')

class Record(Iterator):
    """
    A class for representing a MARC record. Each Record object is made up of
    multiple Field objects. You'll probably want to look at the docs for Field
    to see how to fully use a Record object.

    Basic usage:

        field = Field(
            tag = '245', 
            indicators = ['0','1'],
            subfields = [
                'a', 'The pragmatic programmer : ',
                'b', 'from journeyman to master /', 
                'c', 'Andrew Hunt, David Thomas.',
            ])

        record.add_field(field)

    Or creating a record from a chunk of MARC in transmission format:

        record = Record(data=chunk)

    Or getting a record as serialized MARC21.

        raw = record.as_marc()

    You'll normally want to use a MARCReader object to iterate through 
    MARC records in a file.  
    """

    def __init__(self, data='', to_unicode=True, force_utf8=False,
        hide_utf8_warnings=False, utf8_handling='strict'):
        self.leader = (' '*10) + '22' + (' '*8) + '4500'
        self.fields = list()
        self.pos = 0
        self.force_utf8 = force_utf8
        if len(data) > 0:
            self.decode_marc(data, to_unicode=to_unicode,
                             force_utf8=force_utf8,
                             hide_utf8_warnings=hide_utf8_warnings,
                             utf8_handling=utf8_handling)
        elif force_utf8:
            self.leader = self.leader[0:9] + 'a' + self.leader[10:]

    def __str__(self):
        """
        In a string context a Record object will return a prettified version
        of the record in MARCMaker format. See the docstring for Field.__str__
        for more information.
        """
        # join is significantly faster than concatenation
        text_list = ['=LDR  %s' % self.leader]
        text_list.extend([str(field) for field in self.fields])
        text = '\n'.join(text_list) + '\n'
        return text

    def __getitem__(self, tag):
        """
        Allows a shorthand lookup by tag:
        
            record['245']

        """
        fields = self.get_fields(tag)
        if len(fields) > 0: 
            return fields[0]
        return None

    def __contains__(self, tag):
        """
        Allows a shorthand test of tag membership:

            '245' in record

        """
        fields = self.get_fields(tag)
        return len(fields) > 0

    def __iter__(self):
        self.__pos = 0
        return self

    def __next__(self):
        if self.__pos >= len(self.fields):
            raise StopIteration
        self.__pos += 1 
        return self.fields[self.__pos - 1]

    def add_field(self, *fields):
        """
        add_field() will add pymarc.Field objects to a Record object.
        Optionally you can pass in multiple fields.
        """
        self.fields.extend(fields)

    def add_grouped_field(self, *fields):
        """
        add_grouped_field() will add pymarc.Field objects to a Record object,
        attempting to maintain a loose numeric order per the MARC standard for
        "Organization of the record" (http://www.loc.gov/marc/96principl.html)
        Optionally you can pass in multiple fields.
        """
        for f in fields:
            if len(self.fields) == 0 or not f.tag.isdigit():
                self.fields.append(f)
                continue 
            self._sort_fields(f, 'grouped')

    def add_ordered_field(self, *fields):
        """
        add_ordered_field() will add pymarc.Field objects to a Record object,
        attempting to maintain a strict numeric order.
        Optionally you can pass in multiple fields.
        """
        for f in fields:
            if len(self.fields) == 0 or not f.tag.isdigit():
                self.fields.append(f)
                continue 
            self._sort_fields(f, 'ordered')

    def _sort_fields(self, field, mode):
        if mode == 'grouped':
            tag = int(field.tag[0])
        else:
            tag = int(field.tag)

        i, last_tag = 0, 0
        for selff in self.fields:
            i += 1
            if not selff.tag.isdigit():
                self.fields.insert(i - 1, field)
                break

            if mode == 'grouped':
                last_tag = int(selff.tag[0])
            else:
                last_tag = int(selff.tag)

            if last_tag > tag:
                self.fields.insert(i - 1, field)
                break
            if len(self.fields) == i:
                self.fields.append(field)
                break

    def remove_field(self, *fields):
        """
        remove_field() will remove one or more pymarc.Field objects from
        a Record object.
        """
        for f in fields:
            try:
                self.fields.remove(f)
            except ValueError: 
                raise FieldNotFound

    def remove_fields(self, *tags):
        """
        Remove all the fields with the tags passed to the function:
            
            self.remove_fields('200', '899')
            
        will remove all the fields marked with tags '200' or '899'.
        """
        self.fields[:] = (field for field in self.fields if field.tag not in tags)
        
    def get_fields(self, *args):
        """
        When passed a tag ('245'), get_fields() will return a list of all the 
        fields in a record with a given tag. 

            title = record.get_fields('245')
        
        If no fields with the specified 
        tag are found then an empty list is returned. If you are interested
        in more than one tag you can pass in a list:

            subjects = record.get_fields('600', '610', '650') 

        If no tag is passed in to get_fields() a list of all the fields will be 
        returned.
        """
        if (len(args) == 0):
            return self.fields

        return [f for f in self.fields if f.tag in args]

    def decode_marc(self, marc, to_unicode=True, force_utf8=False,
        hide_utf8_warnings=False, utf8_handling='strict'):
        """
        decode_marc() accepts a MARC record in transmission format as a
        a string argument, and will populate the object based on the data
        found. The Record constructor actually uses decode_marc() behind
        the scenes when you pass in a chunk of MARC data to it.

        """
        # extract record leader
        self.leader = marc[0:LEADER_LEN].decode('ascii')
        if len(self.leader) != LEADER_LEN: 
            raise RecordLeaderInvalid

        if self.leader[9] == 'a' or self.force_utf8:
            encoding = 'utf-8'
        else:
            encoding = 'iso8859-1'

        # extract the byte offset where the record data starts
        base_address = int(marc[12:17])
        if base_address <= 0: 
            raise BaseAddressNotFound
        if base_address >= len(marc): 
            raise BaseAddressInvalid

        # extract directory, base_address-1 is used since the 
        # director ends with an END_OF_FIELD byte
        directory = marc[LEADER_LEN:base_address-1].decode('ascii')

        # determine the number of fields in record
        if len(directory) % DIRECTORY_ENTRY_LEN != 0:
            raise RecordDirectoryInvalid
        field_total = len(directory) / DIRECTORY_ENTRY_LEN 
        
        # add fields to our record using directory offsets
        field_count = 0
        while field_count < field_total:
            entry_start = field_count * DIRECTORY_ENTRY_LEN
            entry_end = entry_start + DIRECTORY_ENTRY_LEN
            entry = directory[entry_start:entry_end]
            entry_tag = entry[0:3]
            entry_length = int(entry[3:7])
            entry_offset = int(entry[7:12])
            entry_data = marc[base_address + entry_offset : 
                base_address + entry_offset + entry_length - 1]

            # assume controlfields are numeric; replicates ruby-marc behavior 
            if entry_tag < '010' and entry_tag.isdigit():
                if to_unicode:
                    field = Field(tag=entry_tag, data=entry_data.decode(encoding))
                else:
                    field = RawField(tag=entry_tag, data=entry_data)
            else:
                subfields = list()
                subs = entry_data.split(SUBFIELD_INDICATOR.encode('ascii'))

                # The MARC spec requires there to be two indicators in a
                # field. However experience in the wild has shown that
                # indicators are sometimes missing, and sometimes there
                # are too many. Rather than throwing an exception because
                # we can't find what we want and rejecting the field, or
                # barfing on the whole record we'll try to use what we can
                # find. This means missing indicators will be recorded as
                # blank spaces, and any more than 2 are dropped on the floor.

                first_indicator = second_indicator = ' '
                subs[0] = subs[0].decode('ascii')
                if len(subs[0]) == 0:
                    logging.warning("missing indicators: %s", entry_data)
                    first_indicator = second_indicator = ' '
                elif len(subs[0]) == 1:
                    logging.warning("only 1 indicator found: %s", entry_data)
                    first_indicator = subs[0][0]
                    second_indicator = ' '
                elif len(subs[0]) > 2:
                    logging.warning("more than 2 indicators found: %s", entry_data)
                    first_indicator = subs[0][0]
                    second_indicator = subs[0][1]
                else:
                    first_indicator = subs[0][0]
                    second_indicator = subs[0][1]

                for subfield in subs[1:]:
                    if len(subfield) == 0:
                        continue
                    code = subfield[0:1].decode('ascii')
                    data = subfield[1:]

                    if to_unicode:
                        if self.leader[9] == 'a' or force_utf8:
                            data = data.decode('utf-8', utf8_handling)
                        else:
                            data = marc8_to_unicode(data, hide_utf8_warnings)
                    subfields.append(code)
                    subfields.append(data)
                if to_unicode:
                    field = Field( 
                        tag = entry_tag, 
                        indicators = [first_indicator, second_indicator], 
                        subfields = subfields,
                    )
                else:
                    field = RawField(
                        tag = entry_tag, 
                        indicators = [first_indicator, second_indicator], 
                        subfields = subfields,
                    )
            self.add_field(field)
            field_count += 1

        if field_count == 0: 
            raise NoFieldsFound 

    def as_marc(self):
        """
        returns the record serialized as MARC21
        """
        fields = b''
        directory = b'' 
        offset = 0

        # build the directory
        # each element of the directory includes the tag, the byte length of 
        # the field and the offset from the base address where the field data
        # can be found
        if self.leader[9] == 'a' or self.force_utf8:
            encoding = 'utf-8'
        else:
            encoding = 'iso8859-1'

        for field in self.fields:
            field_data = field.as_marc(encoding=encoding)
            fields += field_data
            if field.tag.isdigit():
                directory += ('%03d' % int(field.tag)).encode(encoding)
            else:
                directory += ('%03s' % field.tag).encode(encoding)
            directory += ('%04d%05d' % (len(field_data), offset)).encode(encoding)
    
            offset += len(field_data)

        # directory ends with an end of field
        directory += END_OF_FIELD.encode(encoding)

        # field data ends with an end of record
        fields += END_OF_RECORD.encode(encoding)

        # the base address where the directory ends and the field data begins
        base_address = LEADER_LEN + len(directory)

        # figure out the length of the record 
        record_length = base_address + len(fields)

        # update the leader with the current record length and base address
        # the lengths are fixed width and zero padded
        strleader = '%05d%s%05d%s' % \
            (record_length, self.leader[5:12], base_address, self.leader[17:])
<<<<<<< HEAD
=======
        self.leader = strleader
>>>>>>> fe887fc8
        leader = strleader.encode(encoding)
        
        return leader + directory + fields

    # alias for backwards compatability
    as_marc21 = as_marc

    def as_dict(self):
        """
        Turn a MARC record into a dictionary, which is used for ``as_json``.
        """
        record = {}
        record['leader'] = self.leader
        record['fields'] = []
        for field in self:
            if field.is_control_field():
                record['fields'].append({field.tag: field.data})
            else:
                fd = {}
                fd['subfields'] = []
                fd['ind1'] = field.indicator1
                fd['ind2'] = field.indicator2
                for tag, value in izip_longest(*[iter(field.subfields)] * 2):
                    fd['subfields'].append({tag: value})
                record['fields'].append({field.tag: fd})
        return record  # as dict

    def as_json(self, **kwargs):
        """
        Serialize a record as JSON according to
        http://dilettantes.code4lib.org/blog/2010/09/a-proposal-to-serialize-marc-in-json/
        """
        return json.dumps(self.as_dict(), **kwargs)

    def title(self):
        """
        Returns the title of the record (245 $a an $b).
        """
        try:
            title = self['245']['a'] 
        except TypeError: 
            title = None 
        if title:
            try:
                title += " " + self['245']['b'] 
            except TypeError: 
                pass
        return title

    def isbn(self):
        """
        Returns the first ISBN in the record or None if one is not
        present. The returned ISBN will be all numeric, except for an
        x/X which may occur in the checksum position.  Dashes and 
        extraneous information will be automatically removed. If you need 
        this information you'll want to look directly at the 020 field, 
        e.g. record['020']['a']
        """
        try:
            isbn_number = self['020']['a']
            match = isbn_regex.search(isbn_number)
            if match:
                return match.group(1).replace('-', '')
        except TypeError:
            # ISBN not set
            pass
        return None

    def author(self):
        if self['100']:
            return self['100'].format_field()
        elif self['110']:
            return self['110'].format_field()
        elif self['111']:
            return self['111'].format_field()
        return None
    
    def uniformtitle(self):
        if self['130']:
            return self['130'].format_field()
        elif self['240']:
            return self['240'].format_field()
        return None
    
    def series(self):
        """
        Note: 490 supersedes the 440 series statement which was both 
        series statement and added entry. 8XX fields are added entries.
        """
        serieslist = self.get_fields('440', '490', '800', '810', '811', '830')
        return serieslist
        
    def subjects(self):
        """
        Note: Fields 690-699 are considered "local" added entry fields but
        occur with some frequency in OCLC and RLIN records.
        """
        subjlist = self.get_fields('600', '610', '611', '630', '648', '650', 
            '651', '653', '654', '655', '656', '657', '658', '662', '690', 
            '691', '696', '697', '698', '699')
        return subjlist
    
    def addedentries(self):
        """
        Note: Fields 790-799 are considered "local" added entry fields but
        occur with some frequency in OCLC and RLIN records.
        """
        aelist = self.get_fields('700', '710', '711', '720', '730', '740', 
            '752', '753', '754', '790', '791', '792', '793', '796', '797', 
            '798', '799')
        return aelist
    
    def location(self):
        loc = self.get_fields('852')
        return loc

    def notes(self):
        """
        Return all 5xx fields in an array.
        """
        notelist = self.get_fields('500', '501', '502', '504', '505', 
            '506', '507', '508', '510', '511', '513', '514', '515',    
            '516', '518', '520', '521', '522', '524', '525', '526', 
            '530', '533', '534', '535', '536', '538', '540', '541', 
            '544', '545', '546', '547', '550', '552', '555', '556', 
            '561', '562', '563', '565', '567', '580', '581', '583',
            '584', '585', '586', '590', '591', '592', '593', '594', 
            '595', '596', '597', '598', '599')
        return notelist

    def physicaldescription(self):
        """
        Return all 300 fields in an array
        """
        return self.get_fields('300')

    def publisher(self):
        """
        Note: 264 field with second indicator '1' indicates publisher.
        """
        for f in self.get_fields('260', '264'):
            if self['260']:
                return self['260']['b']
            if self['264'] and f.indicator2 == '1':
                return self['264']['b']

        return None

    def pubyear(self):
        for f in self.get_fields('260', '264'):
            if self['260']:
                return self['260']['c']
            if self['264'] and f.indicator2 == '1':
                return self['264']['c']

        return None

def map_marc8_record(r):
    r.fields = map(map_marc8_field, r.fields)
    l = list(r.leader)
    l[9] = 'a' # see http://www.loc.gov/marc/specifications/speccharucs.html
    r.leader = "".join(l)
    return r<|MERGE_RESOLUTION|>--- conflicted
+++ resolved
@@ -374,10 +374,6 @@
         # the lengths are fixed width and zero padded
         strleader = '%05d%s%05d%s' % \
             (record_length, self.leader[5:12], base_address, self.leader[17:])
-<<<<<<< HEAD
-=======
-        self.leader = strleader
->>>>>>> fe887fc8
         leader = strleader.encode(encoding)
         
         return leader + directory + fields
